--- conflicted
+++ resolved
@@ -404,16 +404,6 @@
           content = ((StringWriter)new JavaCommentsRemover(new StringReader(content), new StringWriter(totatBufferedChars)).process()).toString();
         }
         
-<<<<<<< HEAD
-        if (outFile.isFile()){
-          final byte [] contentInBinaryForm = content.getBytes(globalOutCharacterEncoding);
-          final InputStream currentFileInputStream = new BufferedInputStream(new FileInputStream(outFile),Math.max(16384, (int)outFile.length()));
-          
-          if (!IOUtils.contentEquals(currentFileInputStream,new ByteArrayInputStream(contentInBinaryForm))){
-            currentFileInputStream.close();
-            FileUtils.writeByteArrayToFile(outFile, contentInBinaryForm, false);
-            wasSaved = true;
-=======
         boolean needWrite = true; // better write than not
         final byte [] contentInBinaryForm = content.getBytes(globalOutCharacterEncoding);
         if (outFile.isFile() && outFile.length() == contentInBinaryForm.length) {
@@ -424,12 +414,13 @@
             needWrite = !IOUtils.contentEquals(currentFileInputStream,new ByteArrayInputStream(contentInBinaryForm));
           } finally {
             IOUtils.closeQuietly(currentFileInputStream);
->>>>>>> 3d200a23
           }
         }
         if (needWrite) {
           FileUtils.writeByteArrayToFile(outFile, contentInBinaryForm, false);
           wasSaved = true;
+        } else {
+          this.context.logDebug("Ignore writing data for "+outFile+" because its content has not been changed");
         }
       }else{
         if (removeComments) {
